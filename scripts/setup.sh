--- conflicted
+++ resolved
@@ -97,15 +97,11 @@
   exit 1
 fi
 
-<<<<<<< HEAD
-# Install Google Gemini Node SDK
-echo -e "${BOLD}${BLUE}Installing Google Gemini Node SDK…${NC}"
-npm install --save @google/genai
-=======
+
 # Install @google/genai Node SDK
 echo -e "${BOLD}${BLUE}Installing @google/genai…${NC}"
 npm install --save @google/genai@1.0.1
->>>>>>> 5b6cae53
+
 if [ $? -eq 0 ]; then
   echo -e "✅ ${GREEN}@google/genai installed successfully.${NC}\n"
 else
